--- conflicted
+++ resolved
@@ -4,11 +4,7 @@
 
 # VERSION
 
-<<<<<<< HEAD
-version 1.5
-=======
 version 2.0
->>>>>>> ca2b029b
 
 # SYNOPSIS
 
@@ -212,19 +208,8 @@
 
 The tools are all wrapped in their own documentation, please see:
 
-<<<<<<< HEAD
-    es-status.pl --help
-    es-metric-to-graphite.pl --help
-    es-nagios-check.pl --help
-    es-daily-index-maintenance.pl --help
-    es-copy-index.pl --help
-    es-alias-manager.pl --help
-    es-apply-settings.pl --help
-    es-storage-data.pl --help
-=======
     $UTILITY --help
     $UTILITY --manual
->>>>>>> ca2b029b
 
 For individual options and capabilities
 
