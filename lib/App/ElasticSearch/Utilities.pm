# ABSTRACT: Utilities for Monitoring ElasticSearch
package App::ElasticSearch::Utilities;

# VERSION

use strict;
use warnings;

our $ES_CLASS = undef;
our $_OPTIONS_PARSED;
our %_GLOBALS = ();
our @_CONFIGS = (
    '/etc/es-utils.yaml',
    "$ENV{HOME}/.es-utils.yaml",
);

use CLI::Helpers qw(:all);
use Time::Local;
use Getopt::Long qw(:config pass_through);
use JSON::XS;
use YAML;
use Elastijk;
use Sub::Exporter -setup => {
    exports => [ qw(
        es_pattern
        es_connect
        es_request
        es_nodes
        es_indices
        es_indices_meta
        es_index_valid
        es_index_days_old
        es_index_shards
        es_index_segments
        es_index_stats
        es_settings
        es_node_stats
        es_segment_stats
        es_close_index
        es_open_index
        es_delete_index
        es_optimize_index
        es_apply_index_settings
    )],
    groups => {
        default => [qw(es_connect es_indices es_request)],
        indices => [qw(:default es_indices_meta)],
        index   => [qw(:default es_index_valid es_index_fields es_index_days_old es_index_shard_replicas)],
    },
};

=head1 ARGS

From App::ElasticSearch::Utilities:

    --local         Use localhost as the elasticsearch host
    --host          ElasticSearch host to connect to
    --port          HTTP port for your cluster
    --noop          Any operations other than GET are disabled
    --timeout       Timeout to ElasticSearch, default 30
    --keep-proxy    Do not remove any proxy settings from %ENV
    --index         Index to run commands against
    --base          For daily indexes, reference only those starting with "logstash"
                     (same as --pattern logstash-* or logstash-DATE)
    --datesep       Date separator, default '.' also (--date-separator)
    --pattern       Use a pattern to operate on the indexes
    --days          If using a pattern or base, how many days back to go, default: all

=head2 ARGUMENT GLOBALS

Some options may be specified in the B</etc/es-utils.yaml> or B<$HOME/.es-utils.yaml> file:

    ---
    host: esproxy.example.com
    port: 80
    timeout: 10

=cut

my %opt = ();
if( !defined $_OPTIONS_PARSED ) {
    GetOptions(\%opt,
        'local',
        'host:s',
        'port:i',
        'timeout:i',
        'keep-proxy',
        'index:s',
        'pattern:s',
        'base|index-basename:s',
        'days:i',
        'noop',
        'datesep|date-separator:s',
    );
    $_OPTIONS_PARSED = 1;
}
foreach my $config_file (@_CONFIGS) {
    next unless -f $config_file;
    debug("Loading options from $config_file");
    my %from_file = ();
    eval {
        my $ref = YAML::LoadFile($config_file);
        %from_file = %{$ref};
        debug_var($ref);
    };
    debug({color=>"red"}, "[$config_file] $@") if $@;
    $_GLOBALS{$_} = $from_file{$_} for keys %from_file;
}
# Set defaults
my %DEF = (
<<<<<<< HEAD
    DEBUG       => $opt{debug} || 0,
    VERBOSE     => $opt{verbose} || 0,
    COLOR       => $opt{color} || git_color_check(),
    KV_FORMAT   => $opt{csv} ? ',' : ': ',
    QUIET       => $opt{quiet} || 0,
=======
    # Connection Options
    HOST        => exists $opt{host} ? $opt{host} :
                   exists $_GLOBALS{host} ? $_GLOBALS{host} :
                   exists $opt{local} ? 'localhost' : 'localhost',
    PORT        => exists $opt{port} ? $opt{port} :
                   exists $_GLOBALS{port} ? $_GLOBALS{port} : 9200,
    TIMEOUT     => exists $opt{timeout} ? $opt{timeout} :
                   exists $_GLOBALS{timeout} ? $_GLOBALS{timeout} : 30,
    NOOP        => exists $opt{noop} ? $opt{noop} :
                   exists $_GLOBALS{noop} ? $_GLOBALS{noop} :
                   undef,
    NOPROXY     => exists $opt{'keep-proxy'} ? 0 :
                   exists $_GLOBALS{'keep-proxy'} ? $_GLOBALS{'keep-proxy'} :
                   1,
    # Index selection options
    INDEX       => exists $opt{index} ? $opt{index} : undef,
    BASE        => exists $opt{base} ? lc $opt{base} :
                   exists $opt{'index-basename'} ? lc $opt{'index-basename'} :
                   undef,
    PATTERN     => exists $opt{pattern} ? $opt{pattern} : '*',
    DAYS        => exists $opt{days} ? $opt{days} :
                   exists $_GLOBALS{days} ? $_GLOBALS{days} : undef,
    DATESEP     => exists $opt{datesep} ? $opt{datesep} :
                   exists $opt{'date-separator'} ? lc $opt{'date-separator'} :
                   '.',
>>>>>>> ca2b029b
);
debug_var(\%DEF);

if( $DEF{NOPROXY} ) {
    debug("Removing any active HTTP Proxies from ENV.");
    delete $ENV{$_} for qw(http_proxy HTTP_PROXY);
}

# Regexes for Pattern Expansion
my %PATTERN_REGEX = (
    '*'  => qr/.*/,
    '?'  => qr/.?/,
    DATE => qr/\d{4}(?:\Q$DEF{DATESEP}\E)?\d{2}(?:\Q$DEF{DATESEP}\E)?\d{2}/,
    ANY  => qr/.*/,
);

if( index($DEF{DATESEP},'-') >= 0 ) {
    output({stderr=>1,color=>'yellow'}, "=== Using a '-' as your date separator may cause problems with other utilities. ===");
}

# Build the Index Pattern
my $PATTERN = $DEF{PATTERN};
foreach my $literal ( keys %PATTERN_REGEX ) {
    $PATTERN =~ s/\Q$literal\E/$PATTERN_REGEX{$literal}/g;
}

=func es_pattern

Returns a hashref of the pattern filter used to get the indexes
    {
        string => '*',
        re     => '.*',
    }

=cut

my %_pattern=(
    re     => $PATTERN,
    string => $DEF{PATTERN},
);
sub es_pattern {
    return wantarray ? %_pattern : \%_pattern;
}

=func es_connect

Without options, this connects to the server defined in the args.  If passed
an array ref, it will use that as the connection definition.

=cut

my $ES = undef;

sub es_connect {
    my ($override_servers) = @_;

    my $server = $DEF{HOST};
    my $port   = $DEF{PORT};

    # If we're overriding, return a unique handle
    if(defined $override_servers) {
        my @overrides = ref $override_servers eq 'ARRAY' ? @$override_servers : $override_servers;
        my @servers;
        foreach my $entry ( @overrides ) {
            my ($s,$p) = split /\:/, $entry;
            $p ||= $port;
            push @servers, { host => $s, port => $p };
        }

        if( @servers > 0 ) {
            my $pick = @servers > 1 ? $servers[int(rand(@servers))] : $servers[0];
            return Elastijk->new(%{$pick});
        }
    }

    # Otherwise, cache our handle
    $ES ||= Elastijk->new(
        host => $server,
        port => $port
    );

    return $ES;
}

=func es_request([$handle],$command,{ method => 'GET', parameters => { a => 1 } }, {})

Retrieve URL from ElasticSearch, returns a hash reference

First hash ref contains options, including:

    uri_param           Query String Parameters
    index               Index name
    type                Index type
    method              Default is GET

=cut

sub es_request {
    my $instance = ref $_[0] eq 'Elastijk::oo' ? shift @_ : es_connect();
    my($url,$options,$body) = @_;

    # Pull connection options
    $options->{$_} = $instance->{$_} for qw(host port);

    $options->{method} ||= 'GET';
    $options->{body} = $body if defined $body && ref $body eq 'HASH';
    $options->{command} = $url;
    my $index = 'NoIndex';

    if( exists $options->{index} ) {
        my $index_in = delete $options->{index};
        #
        # No need to validate _all
        if( $index_in eq '_all') {
            $index = $index_in;
        }
        else {
            # Validate each included index
            my @valid;
            my @test = ref $index_in eq 'ARRAY' ? @{ $index_in } : split /\,/, $index_in;
            foreach my $i (@test) {
                push @valid, $i if es_index_valid($i);
            }
            $index = join(',', @valid);
        }
    }
    $options->{index} = $index if $index ne 'NoIndex';

    my ($status,$res);
    if( $DEF{NOOP} && $options->{method} ne 'GET' ) {
        output({color=>'cyan'}, "Called es_request($index / $options->{command}), but --noop and method is $options->{method}");
        return;
    }
    eval {
        debug("calling es_request($index / $options->{command})");
        ($status,$res) = Elastijk::request($options);
    };
    my $err = $@;
    if( $err || !defined $res ) {
        output({color=>'red',stderr=>1}, "es_request($index / $options->{command}) failed[$status]: $err");
    }
    elsif($status != 200) {
        verbose({color=>'yellow'},"es_request($index / $options->{command}) returned HTTP Status $status");
    }

    return $res;
}


=func es_nodes

Returns the hash of index meta data.

=cut

my %_nodes;
sub es_nodes {
    if(!keys %_nodes) {
        my $res = es_request('_cluster/state', {
            params => {
                filter_nodes         => 0,
                filter_routing_table => 1,
                filter_indices       => 1,
                filter_metadata      => 1,
            },
        });
        if( !defined $res  ) {
            output({color=>"red"}, "es_nodes(): Unable to locate nodes in status!");
            exit 1;
        }
        debug_var($res);
        foreach my $id ( keys %{ $res->{nodes} } ) {
            $_nodes{$id} = $res->{nodes}{$id}{name};
        }
    }

    return wantarray ? %_nodes : { %_nodes };
}

=func es_indices_meta

Returns the hash of index meta data.

=cut

my $_indices_meta;
sub es_indices_meta {

    if(!defined $_indices_meta) {
        my $result = es_request('_cluster/state', {
            params => {
                filter_routing_table => 1,
                filter_nodes         => 1,
                filter_blocks        => 1,
            },
        });
        $_indices_meta = $result->{metadata}{indices};
        if ( !defined $_indices_meta ) {
            output({stderr=>1,color=>"red"}, "es_indices(): Unable to locate indices in status!");
            exit 1;
        }
    }

    my %copy = %{ $_indices_meta };
    return wantarray ? %copy : \%copy;
}

=func es_indices

Returns a list of active indexes matching the filter criteria specified on the command
line.  Can handle indices named:

    logstash-YYYY.MM.DD
    dcid-logstash-YYYY.MM.DD
    logstash-dcid-YYYY.MM.DD
    logstash-YYYY.MM.DD-dcid

Makes use of --datesep to determine where the date is.

=cut

my %_valid_index = ();
sub es_indices {
    my %args = (
        state       => 'open',
        check_state => 1,
        check_dates => 1,
        @_
    );
    my @indices = ();

    # Simplest case, single index
    if( defined $DEF{INDEX} ) {
        push @indices, $DEF{INDEX} if es_index_valid( $DEF{INDEX} );
    }
    else {
        my %meta = es_indices_meta();
        foreach my $index (keys %meta) {
            debug("Evaluating '$index'");
            if(!exists $args{_all}) {
                # State Check Disqualification
                next if $args{check_state} && $args{state} ne $meta{$index}->{state} && $args{state} ne 'all';

                if( defined $DEF{BASE} ) {
                    debug({indent=>1}, "+ method:base - $DEF{BASE}");
                    my @parts = split /\-/, $index;
                    my %parts = map { lc($_) => 1 } @parts;
                    next unless exists $parts{$DEF{BASE}};
                }
                else {
                    my $p = es_pattern;
                    debug({indent=>1}, "+ method:pattern - $p->{string}");
                    next unless $index =~ /^$p->{re}/;
                }
                if( $args{check_dates} && defined $DEF{DAYS} ) {
                    debug({indent=>2,color=>"yellow"}, "+ checking to see if index is in the past $DEF{DAYS} days.");

                    my $days_old = es_index_days_old( $index );
                    debug("$index is $days_old days old");
                    if( $days_old < 0 ) {
                        debug({indent=>2,color=>'red'}, "! error locating date in string, skipping !");
                        next;
                    }
                    elsif( $DEF{DAYS} >= 0 && $days_old >= $DEF{DAYS} ) {
                        next;
                    }
                }
            }
            else {
                debug({indent=>1}, "Called with _all, all checks skipped.");
            }
            debug({indent=>1,color=>"green"}, "+ match!");
            push @indices, $index;
        }
    }

    # We retrieved these from the cluster, so preserve them here.
    $_valid_index{$_} = 1 for @indices;

    return wantarray ? @indices : \@indices;
}

=func es_index_days_old( 'index-name' )

Return the number of days old this index is.

=cut

my $NOW = timelocal(0,0,0,(localtime)[3,4,5]);
sub es_index_days_old {
    my ($index) = @_;

    return -1 unless defined $index;

    if( my ($dateStr) = ($index =~ /($PATTERN_REGEX{DATE})/) ) {
        my @date = reverse map { int } split /\Q$DEF{DATESEP}\E/, $dateStr;
        $date[1]--; # move 1-12 -> 0-11
        my $idx_time = timelocal( 0,0,0, @date );
        my $diff = $NOW - $idx_time;
        return int($diff / 86400);
    }
    return -1;
}


=func es_index_shard_replicas( 'index-name' )

Returns the number of replicas for a given index.

=cut

sub es_index_shards {
    my ($index) = @_;

    my %shards = map { $_ => 0 } qw(primaries replicas);
    my $result = es_request('_settings', {index=>$index});
    if( defined $result && ref $result eq 'HASH')  {
        $shards{primaries} = $result->{$index}{settings}{'index.number_of_shards'};
        $shards{replicas}  = $result->{$index}{settings}{'index.number_of_replicas'};
    }

    return wantarray ? %shards : \%shards;
}

=func es_index_valid( 'index-name' )

Checks if the specified index is valid

=cut

sub es_index_valid {
    my ($index) = @_;

    return unless defined $index && length $index;
    return $_valid_index{$index} if exists $_valid_index{$index};

    my $es = es_connect();

    my $result;
    eval {
        debug("Running index_exists");
        $result = $es->exists( index => $index );
    };
    return $_valid_index{$index} = $result;
}

=func es_close_index('index-name')

Closes an index

=cut

sub es_close_index {
    my($index) = @_;

    return es_request('_close',{ method => 'POST', index => $index });
}

=func es_open_index('index-name')

Open an index

=cut

sub es_open_index {
    my($index) = @_;

    return es_request('_open',{ method => 'POST', index => $index });
}

=func es_delete_index('index-name')

Deletes an index

=cut

sub es_delete_index {
    my($index) = @_;

    return es_request('',{ method => 'DELETE', index => $index });
}

=func es_optimize_index('index-name')

Optimize an index to a single segment per shard

=cut

sub es_optimize_index {
    my($index) = @_;

    return es_request('_optimize',{
            method    => 'POST',
            index     => $index,
            uri_param => {
                max_num_segments => 1,
                wait_for_merge   => 0,
            },
    });
}

sub es_apply_index_settings {
    my($index,$settings) = @_;

    if(ref $settings ne 'HASH') {
        output({stderr=>1,color=>'red'}, 'usage is es_apply_index_settings($index,$settings_hashref)');
        return;
    }

    return es_request('_settings',{ method => 'PUT', index => $index },$settings);
}

=func es_index_segments( 'index-name' )

Exposes GET /$index/_segments

Returns the segment data from the index in hashref:

=cut

sub es_index_segments {
    my ($index) = @_;

    if( !defined $index || !length $index || !es_index_valid($index) ) {
        output({stderr=>1,color=>'red'}, "es_index_segments('$index'): invalid index");
        return undef;
    }

    return es_request('_segments', {
        index => $index,
    });

}

=func es_segment_stats($index)

Return the number of shards and segments in an index as a hashref

=cut

sub es_segment_stats {
    my ($index) = @_;

    my %segments =  map { $_ => 0 } qw(shards segments);
    my $result = es_index_segments($index);

    if(defined $result) {
        my $shard_data = $result->{indices}{$index}{shards};
        foreach my $id (keys %{$shard_data}) {
            $segments{segments} += $shard_data->{$id}[0]{num_search_segments};
            $segments{shards}++;
        }
    }
    return wantarray ? %segments : \%segments;
}


=func es_index_stats( 'index-name' )

Exposes GET /$index/_stats

Returns a hashref

=cut

sub es_index_stats {
    my ($index) = @_;

    return es_request('_stats', {
        index     => $index,
        uri_param => { all => 'true' },
    });
}


=func es_settings()

Exposes GET /_settings

Returns a hashref

=cut

sub es_settings {
    return es_request('_settings');
}

=func es_node_stats()

Exposes GET /_nodes/stats

Returns a hashref

=cut

sub es_node_stats {
    my (@nodes) = @_;

    my @cmd = qw(_nodes);
    push @cmd, join(',', @nodes) if @nodes;
    push @cmd, 'stats';

    return es_request(join('/',@cmd), { uri_param => {all => 'true'} });
}

=func def('key')

Exposes Definitions grabbed by options parsing

=cut

sub def {
    my($key)= map { uc }@_;

    return exists $DEF{$key} ? $DEF{$key} : undef;
}


=head1 SYNOPSIS

This library contains utilities for unified interfaces in the scripts.

This a set of utilities to make monitoring ElasticSearch clusters much simpler.

Included are:

B<SEARCHING>:

    scripts/es-search.pl - Utility to interact with LogStash style indices from the CLI

B<MONITORING>:

    scripts/es-nagios-check.pl - Monitor ES remotely or via NRPE with this script
    scripts/es-graphite-dynamic.pl - Perform index maintenance on daily indexes
    scripts/es-status.pl - Command line utility for ES Metrics
    scripts/es-storage-data.pl - View how shards/data is aligned on your cluster

B<MAINTENANCE>:

    scripts/es-daily-index-maintenance.pl - Perform index maintenance on daily indexes
    scripts/es-alias-manager.pl - Manage index aliases automatically

B<MANAGEMENT>:

    scripts/es-copy-index.pl - Copy an index from one cluster to another
    scripts/es-apply-settings.pl - Apply settings to all indexes matching a pattern
    scripts/es-storage-data.pl - View how shards/data is aligned on your cluster

B<DEPRECATED>:

    scripts/es-graphite-static.pl - Send ES Metrics to Graphite or Cacti

The App::ElasticSearch::Utilities module simply serves as a wrapper around the scripts for packaging and
distribution.

=head1 INSTALL

Recommended install with L<CPAN Minus|http://cpanmin.us>:

    cpanm App::ElasticSearch::Utilities

You can also use CPAN:

    cpan App::ElasticSearch::Utilities

Or if you'd prefer to manually install:

    export RELEASE=<CurrentRelease>

    wget --no-check-certificate https://github.com/reyjrar/es-utils/blob/master/releases/App-ElasticSearch-Utilities-$RELEASE.tar.gz?raw=true -O es-utils.tgz

    tar -zxvf es-utils.tgz

    cd App-ElasticSearch-Utilities-$RELEASE

    perl Makefile.PL

    make

    make install

This will take care of ensuring all the dependencies are satisfied and will install the scripts into the same
directory as your Perl executable.

=head2 USAGE

The tools are all wrapped in their own documentation, please see:

<<<<<<< HEAD
    es-status.pl --help
    es-metric-to-graphite.pl --help
    es-nagios-check.pl --help
    es-daily-index-maintenance.pl --help
    es-copy-index.pl --help
    es-alias-manager.pl --help
    es-apply-settings.pl --help
    es-storage-data.pl --help
=======
    $UTILITY --help
    $UTILITY --manual
>>>>>>> ca2b029b

For individual options and capabilities

=head2 PATTERNS

Patterns are used to match an index to the aliases it should have.  A few symbols are expanded into
regular expressions.  Those patterns are:

    *       expands to match any number of any characters.
    ?       expands to match any single character.
    DATE    expands to match YYYY.MM.DD, YYYY-MM-DD, or YYYYMMDD
    ANY     expands to match any number of any characters.

=head2 CONTRIBUTORS

    Mihai Oprea <mishu@mishulica.com>
    Samit Badle

=cut


1;<|MERGE_RESOLUTION|>--- conflicted
+++ resolved
@@ -108,13 +108,6 @@
 }
 # Set defaults
 my %DEF = (
-<<<<<<< HEAD
-    DEBUG       => $opt{debug} || 0,
-    VERBOSE     => $opt{verbose} || 0,
-    COLOR       => $opt{color} || git_color_check(),
-    KV_FORMAT   => $opt{csv} ? ',' : ': ',
-    QUIET       => $opt{quiet} || 0,
-=======
     # Connection Options
     HOST        => exists $opt{host} ? $opt{host} :
                    exists $_GLOBALS{host} ? $_GLOBALS{host} :
@@ -140,7 +133,6 @@
     DATESEP     => exists $opt{datesep} ? $opt{datesep} :
                    exists $opt{'date-separator'} ? lc $opt{'date-separator'} :
                    '.',
->>>>>>> ca2b029b
 );
 debug_var(\%DEF);
 
@@ -729,19 +721,8 @@
 
 The tools are all wrapped in their own documentation, please see:
 
-<<<<<<< HEAD
-    es-status.pl --help
-    es-metric-to-graphite.pl --help
-    es-nagios-check.pl --help
-    es-daily-index-maintenance.pl --help
-    es-copy-index.pl --help
-    es-alias-manager.pl --help
-    es-apply-settings.pl --help
-    es-storage-data.pl --help
-=======
     $UTILITY --help
     $UTILITY --manual
->>>>>>> ca2b029b
 
 For individual options and capabilities
 
